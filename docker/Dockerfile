--- conflicted
+++ resolved
@@ -1,8 +1,4 @@
-<<<<<<< HEAD
-FROM legacysurvey/legacypipe:DR10.3.4b
-=======
 FROM legacysurvey/cutouts:v1.1
->>>>>>> 22c4588f
 
 RUN for x in \
   ipython \
@@ -16,16 +12,11 @@
   photutils \
   healpy \
   astroquery \
-<<<<<<< HEAD
-  ; do pip3 install --break-system-packages $x; done \
-  && rm -Rf /root/.cache/pip
-=======
   ; do pip --no-cache-dir install --upgrade $x --break-system-packages; done
 
 # Remove the policy.xml file so we do not get an 'exhausted cache resources'
 # error when we build mosaics for very large systems.
 RUN echo '<policymap></policymap>' > /etc/ImageMagick-6/policy.xml
->>>>>>> 22c4588f
 
 ENV IPYTHONDIR=/tmp/ipython-config
 
