--- conflicted
+++ resolved
@@ -141,25 +141,6 @@
     document.write(ra);
     </script>
     {% endcomment %}
-<<<<<<< HEAD
-  {{ sam.ra|floatformat:6 }}
-</td>
-<td>
-  {{ sam.dec|floatformat:6 }}
-</td>
-  <td>
-      {{ sam.galaxy_name }}
-</td>
-  <td>
-      <a href = "{{ sam.group_link }}">{{ sam.group_name }}</a>
-</td>
-<!--    
-<td><a href = "{{ sam.galaxy_link }}">galaxy link</a></td> -->
-  <td><a href = "{{ sam.group_link }}">group link</a></td>
--->
-</tr>
-  {% endfor %}
-=======
     {{ sam.ra|floatformat:7 }}
   </td>
 -->
@@ -174,7 +155,6 @@
   <td><a href = "{{ sam.group_link }}">group link</a></td></tr>
 -->
 {% endfor %}
->>>>>>> 8b8c7fef
 </tbody>
 </table>
 
